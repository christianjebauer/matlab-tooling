--- conflicted
+++ resolved
@@ -107,46 +107,13 @@
 %% Define the input parser
 ip = inputParser;
 
-<<<<<<< HEAD
-%%% Define validation methods
-valFcn_LogicalOrInt = @(x) islogical(x) || isequal(x, 1) || isequal(x, 0);
-% Winch positions must be a matrix of size 3xM
-valFcn_WinchPositions = @(x) ismatrix(x) && isequal(size(x, 1), 3);
-% Option to 'axes' must be a handle and also a 'axes' handle
-valFcn_Axes = @(x) ishandle(x) && strcmp(get(x, 'type'), 'axes');
-% Viewport may be 2, 3, [az, el], or [x, y, z]
-valFcn_Viewport = @(x) ( isequal(x, 2) || isequal(x, 3) || ( isrow(x) && ( isequal(size(x, 2), 2) || isequal(size(x, 2), 3) ) ) );
-% Winch labels may be true, false, 1, 0, or a cell array
-valFcn_WinchLabels = @(x) valFcn_LogicalOrInt(x) || ( iscell(x) && issize(x, 1, size(winchPositions, 2)) );
-% Home position may be true, false, 1, 0, or a vector of size 1x3 or 3x1
-valFcn_HomePosition = @(x) valFcn_LogicalOrInt(x) || ( isvector(x) && ( issize(x, 1, 3) || issize(x, 3, 1) ) );
-% Grid may be true, false, 1, 0, 'on', 'off', or 'minor'
-valFcn_Grid = @(x) valFcn_LogicalOrInt(x) || any(strcmpi(x, {'on', 'off', 'minor'}));
-% Box may be true, false, 1, 0
-valFcn_Box = @(x) valFcn_LogicalOrInt(x);
-
-%%% This fills in the parameters for the function
-% We need the winch positions
-=======
 % Require: Winch Positions. Must be a matrix of size 3xM
 % valFcn_WinchPositions = @(x) ismatrix(x) && isequal(size(x, 1), 3);
 valFcn_WinchPositions = @(x) validateattributes(x, {'numeric'}, {'2d', 'nrows', 3}, mfilename, 'WinchPositions');
->>>>>>> 05db8f98
 addRequired(ip, 'WinchPositions', valFcn_WinchPositions);
 
 % We need the axes handle which is allowed to be the first optional
 % argument which must not be used with a parameter name
-<<<<<<< HEAD
-addOptional(ip, 'Axes', false, valFcn_Axes);
-% Allow the plot to have user-defined properties
-addOptional(ip, 'PlotProperties', {}, @iscell);
-% Allow the lines drawn to have user-defined properties
-addOptional(ip, 'BoundingBox', false, valFcn_LogicalOrInt);
-% Maybe the bounding box must have other properties as the ones we use
-% here?
-addOptional(ip, 'BoundingBoxProperties', {}, @iscell);
-% The 3d view may be defined, too
-=======
 % valFcn_Axes = @(x) validateattributes(x, {'handle', 'matlab.graphics.axis.Axes'}, {}, mfilename, 'Axes');
 % addOptional(ip, 'Axes', false, valFcn_Axes);
 
@@ -156,7 +123,7 @@
 
 % Bounding box about the winch positions? May be any numeric or logical value
 % valFcn_BoundingBox = @(x) valFcn_AnythingTrueOrFalse(x);
-valFcn_BoundingBox = @(x) validateattributes(x, {'numeric', 'logical'}, {'>=', 0, '<=', 1}, mfilename, 'BoundingBox');
+valFcn_BoundingBox = @(x) validateattributes(x, {'numeric', 'logical'}, {}, mfilename, 'BoundingBox');
 addOptional(ip, 'BoundingBox', false, valFcn_BoundingBox);
 
 % Maybe the bounding box must have other spec as the ones we use here?
@@ -165,7 +132,6 @@
 
 % The 3d view may be defined, too. Viewport may be 2, 3, [az, el], or [x, y, z]
 valFcn_Viewport = @(x) validateattributes(x, {'logical', 'numeric'}, {'2d'}, mfilename, 'Viewport');
->>>>>>> 05db8f98
 addOptional(ip, 'Viewport', [-13, 10], valFcn_Viewport);
 
 % Maybe also display the winch labels? Or custom labels?
@@ -188,8 +154,6 @@
 % Allow user to choose grid style (either 'on', 'off', or 'minor')
 valFcn_Grid = @(x) any(validatestring(x, {'on', 'off', 'minor'}, mfilename, 'Grid'));
 addOptional(ip, 'Grid', false, valFcn_Grid);
-% Allow user to choose whether a box shall be displayed or not
-addOptional(ip, 'Box', false, valFcn_Box);
 
 % Allow user to set the xlabel ...
 valFcn_XLabel = @(x) validateattributes(x, {'char'}, {'nonempty'}, mfilename, 'XLabel');
@@ -269,9 +233,6 @@
 if islogical(chGrid) && isequal(chGrid, true)
     chGrid = 'on';
 end
-<<<<<<< HEAD
-bBox = ip.Results.Box;
-=======
 % Get the desired figure title (works only in standalone mode)
 chTitle = ip.Results.Title;
 % Get provided axes labels
@@ -284,7 +245,6 @@
 % we are completely free at plotting stuff like labels, etc., Otherwise, we will
 % really just plot the robot frame
 bOwnPlot = isempty(get(hAxes, 'Children'));
->>>>>>> 05db8f98
 
 
 
@@ -303,20 +263,9 @@
     set(hPlotWinchPositions, cPlotSpec{:});
 end
 
-<<<<<<< HEAD
-% Wrap a box around the 3d plot?
-if bBox
-    box(hAxes, 'on');
-end
-
-% Label the winches by number?
-if islogical(mxdWinchLabels) && isequal(mxdWinchLabels, true)
-    for iUnit = 1:size(mWinchPositions, 2)
-=======
 % Label the winches (either as given by the user or as pre-defined values)
 if ~isempty(ceWinchLabels)
     for iUnit = 1:size(ceWinchLabels, 2)
->>>>>>> 05db8f98
         hText = text(mWinchPositions(1, iUnit), mWinchPositions(2, iUnit), mWinchPositions(3, iUnit), ...
             ceWinchLabels{iUnit}, 'VerticalAlignment', 'bottom', 'FontSize', 10);
         if ~isempty(cWinchLabelSpec)
@@ -341,12 +290,6 @@
 if bBoundingBox
     % Get the bounding box for the winch positions
     [mWinchPositionsBoundingBox, mWinchPositionsBoundingBoxFaces] = boundingbox3(mWinchPositions(1, :), mWinchPositions(2, :), mWinchPositions(3, :));
-<<<<<<< HEAD
-    % And create a hollow patch
-    hPatch = patch('Vertices', mWinchPositionsBoundingBox', 'Faces', mWinchPositionsBoundingBoxFaces, 'FaceColor', 'none', 'EdgeColor', 'c');
-    if ~isempty(cBoundingBoxProperties)
-        set(hPatch, cBoundingBoxProperties{:});
-=======
     
     % And create a hollow patch from the bounding box
     hPatch = patch('Vertices', mWinchPositionsBoundingBox, 'Faces', mWinchPositionsBoundingBoxFaces, 'FaceColor', 'none');
@@ -354,7 +297,6 @@
     % Spec to set on the bounding box? No problemo!
     if ~isempty(cBoundingBoxSpec)
         set(hPatch, cBoundingBoxSpec{:});
->>>>>>> 05db8f98
     end
 end
 
@@ -423,17 +365,9 @@
 
 function result = allAxes(h)
 
-<<<<<<< HEAD
-%% Assign output quantities
-if nargout >= 1
-    varargout{1} = hAxes;
-end
-
-
-=======
 result = all(all(ishghandle(h))) && ...
          length(findobj(h,'type','axes','-depth',0)) == length(h);
->>>>>>> 05db8f98
+
 end
 
 %------------- END OF CODE --------------
